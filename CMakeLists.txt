--- conflicted
+++ resolved
@@ -205,11 +205,7 @@
     -DIN_LLVM
     -D_DH
     -DOPAQUE_VTBLS
-<<<<<<< HEAD
-    #-DDISABLE_DEBUG_INFO
     -DLDC_INSTALL_PREFIX="${CMAKE_INSTALL_PREFIX}"
-=======
->>>>>>> cd732537
 )
 
 if(UNIX)
@@ -258,13 +254,10 @@
 
 get_target_property(LDC_LOC ${LDC_EXE} LOCATION)
 
-<<<<<<< HEAD
 #
 # Install target.
 #
 
-=======
->>>>>>> cd732537
 install(TARGETS     ${LDC_EXE}                                                  DESTINATION ${CMAKE_INSTALL_PREFIX}/bin)
 install(PROGRAMS    ${PROJECT_SOURCE_DIR}/bin/${LDMD_EXE}                       DESTINATION ${CMAKE_INSTALL_PREFIX}/bin)
 install(FILES       ${PROJECT_BINARY_DIR}/bin/${LDC_EXE}_install.conf           DESTINATION ${CONF_INST_DIR} RENAME ${LDC_EXE}.conf)

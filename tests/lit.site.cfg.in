import lit.formats
import lit.util
import os
import sys
import platform
import string
import re
import subprocess
from distutils.version import LooseVersion

## Auto-initialized variables by cmake:
config.ldc2_bin            = "@LDC2_BIN@"
config.ldcprofdata_bin     = "@LDCPROFDATA_BIN@"
config.ldcprunecache_bin   = "@LDCPRUNECACHE_BIN@"
config.ldc2_bin_dir        = "@LDC2_BIN_DIR@"
config.ldc2_lib_dir        = "@LDC2_LIB_DIR@"
config.ldc2_runtime_dir    = "@RUNTIME_DIR@"
config.test_source_root    = "@TESTS_IR_DIR@"
config.llvm_tools_dir      = "@LLVM_TOOLS_DIR@"
config.llvm_version        = @LDC_LLVM_VER@
config.llvm_targetsstr     = "@LLVM_TARGETS_TO_BUILD@"
config.default_target_bits = @DEFAULT_TARGET_BITS@
config.with_PGO            = @LDC_WITH_PGO@
config.runtime_compile     = @LDC_RUNTIME_COMPILE@

config.name = 'LDC'

# testFormat: The test format to use to interpret tests.
config.test_format = lit.formats.ShTest(execute_external=False)

# suffixes: A list of file extensions to treat as test files. This is overriden
# by individual lit.local.cfg files in the test subdirectories.
config.suffixes = ['.d',
                   ]

# excludes: A list of directories to exclude from the testsuite. The 'inputs'
# subdirectories contain auxiliary inputs for various tests in their parent
# directories.
config.excludes = [
    'inputs',
    'd2',
    'CMakeLists.txt',
    'runlit.py',
]

# Exclude profile test dir when PGO is disabled
if not config.with_PGO:
    config.excludes.append('PGO')

<<<<<<< HEAD
# Exclude runtime compilation tests when it's disabled
if not config.runtime_compile:
    config.excludes.append('runtimecompile')

=======
# Explicit forwarding of environment variables
env_cc = os.environ.get('CC', '')
if env_cc:
    config.environment['CC'] = env_cc
>>>>>>> b584a053

# Define available features so that we can disable tests depending on LLVM version
config.available_features.add("llvm%d" % config.llvm_version)
# LLVM version history: 3.8, 3.9, 4.0, 5.0, ...
# config.llvm_version: 308, 309, 400, 500, ...
# plusoneable_llvmversion: 38, 39, 40, 50, ...
plusoneable_llvmversion = config.llvm_version // 10  + config.llvm_version%10
for version in range(37, plusoneable_llvmversion+1):
    config.available_features.add("atleast_llvm%d0%d" % (version//10, version%10))
for version in range(plusoneable_llvmversion, 91):
    config.available_features.add("atmost_llvm%d0%d" % (version//10, version%10))

# Define OS as available feature (Windows, Darwin, Linux)
config.available_features.add(platform.system())

# Define available features based on what LLVM can target
# Examples: 'target_X86', 'target_ARM', 'target_PowerPC', 'target_AArch64'
for t in config.llvm_targetsstr.split(';'):
    config.available_features.add('target_' + t)

# Add specific features for Windows x86/x64 testing
if (platform.system() == 'Windows') and (config.default_target_bits == 32):
    config.available_features.add('Windows_x86')
if (platform.system() == 'Windows') and (config.default_target_bits == 64):
    config.available_features.add('Windows_x64')

# Add "LTO" feature if linker support is available (LTO is supported from LLVM 3.9)
canDoLTO = False
if (config.llvm_version >= 309):
    if (platform.system() == 'Darwin'):
        command = ['ld', '-v']
        p = subprocess.Popen(command, stdout=subprocess.PIPE,
                stderr=subprocess.PIPE, universal_newlines=True)
        text = p.stderr.read()
        if "LTO support" in text:
            canDoLTO = True
    elif (platform.system() == 'Linux'):
        command = ['ld', '-plugin']
        p = subprocess.Popen(command, stdout=subprocess.PIPE,
                stderr=subprocess.PIPE, universal_newlines=True)
        text = p.stderr.read()
        if "plugin: missing argument" in text:
            canDoLTO = True
if canDoLTO:
    config.available_features.add('LTO')

config.target_triple = '(unused)'

# test_exec_root: The root path where tests should be run.
config.test_exec_root = os.path.dirname(__file__)

# add test root dir to the path (FileCheck might sit there)
path = os.path.pathsep.join( (config.test_source_root, config.environment['PATH']) )
config.environment['PATH'] = path

# add LDC bin dir to the path
# Give priority to LDC's version of LLVM tools (we need FileCheck with certain bug fixes)
path = os.path.pathsep.join( (config.ldc2_bin_dir, config.environment['PATH']) )
config.environment['PATH'] = path

# Add substitutions
config.substitutions.append( ('%ldc', config.ldc2_bin) )
config.substitutions.append( ('%profdata', config.ldcprofdata_bin) )
config.substitutions.append( ('%prunecache', config.ldcprunecache_bin) )
config.substitutions.append( ('%llvm-spirv', os.path.join(config.llvm_tools_dir, 'llvm-spirv')) )
config.substitutions.append( ('%runtimedir', config.ldc2_runtime_dir ) )

# Add platform-dependent file extension substitutions
if (platform.system() == 'Windows'):
    # add LDC lib dir to the path so app will be able to find jit.dll
    # TODO: Something more robust
    path = os.path.pathsep.join( (config.ldc2_lib_dir, config.environment['PATH']) )
    config.environment['PATH'] = path

    config.substitutions.append( ('%obj', '.obj') )
    config.substitutions.append( ('%exe', '.exe') )
else:
    config.substitutions.append( ('%obj', '.o') )
    config.substitutions.append( ('%exe', '') )

# Add cdb substitution
if (platform.system() == 'Windows') and (config.default_target_bits == 32):
    cdb = os.environ['WindowsSDKDir'] + 'Debuggers\\x86\\cdb.exe'
    config.substitutions.append( ('%arch', 'x86') )
if (platform.system() == 'Windows') and (config.default_target_bits == 64):
    cdb = os.environ['WindowsSDKDir'] + 'Debuggers\\x64\\cdb.exe'
    config.substitutions.append( ('%arch', 'x64') )

if (platform.system() == 'Windows') and os.path.isfile( cdb ):
    config.available_features.add('cdb')
    config.substitutions.append( ('%cdb', '"' + string.replace( cdb, '\\', '\\\\') + '"') )

# Check whether GDB is present
if lit.util.which('gdb', config.environment['PATH']):
    config.available_features.add('gdb')
    gdb_dflags = ''
    command = ['gdb', '--version']
    p = subprocess.Popen(command, stdout=subprocess.PIPE,
            stderr=subprocess.PIPE, universal_newlines=True)
    text = p.stdout.readline()
    m = re.compile('[^0-9]*([0-9]+[0-9.]*).*').match(text)
    if m is not None:
        gdb_version = m.group(1)
        if LooseVersion(gdb_version) < LooseVersion('7.8'):
            gdb_dflags = '-dwarf-version=2'
    config.substitutions.append( ('%_gdb_dflags', gdb_dflags) )<|MERGE_RESOLUTION|>--- conflicted
+++ resolved
@@ -47,17 +47,14 @@
 if not config.with_PGO:
     config.excludes.append('PGO')
 
-<<<<<<< HEAD
 # Exclude runtime compilation tests when it's disabled
 if not config.runtime_compile:
     config.excludes.append('runtimecompile')
 
-=======
 # Explicit forwarding of environment variables
 env_cc = os.environ.get('CC', '')
 if env_cc:
     config.environment['CC'] = env_cc
->>>>>>> b584a053
 
 # Define available features so that we can disable tests depending on LLVM version
 config.available_features.add("llvm%d" % config.llvm_version)

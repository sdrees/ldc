include(CheckTypeSize)
check_type_size(void* ptr_size)
if(${ptr_size} MATCHES "^4$")
    set(host_model 32)
elseif(${ptr_size} MATCHES "^8$")
    set(host_model 64)
endif()

set(gdb_dflags "")
if((${CMAKE_SYSTEM_NAME} MATCHES "Linux") AND (${LDC_LLVM_VER} GREATER 307))
    execute_process(COMMAND gdb --version
                    COMMAND head -n 1
                    OUTPUT_VARIABLE GDB_VERSION
                    OUTPUT_STRIP_TRAILING_WHITESPACE)
    string(REGEX REPLACE "[^0-9]*([0-9]+[0-9.]*).*" "\\1" GDB_VERSION "${GDB_VERSION}")
    message(STATUS "GDB ${GDB_VERSION} detected")
    if(GDB_VERSION VERSION_LESS "7.6.1")
        set(gdb_flags "NOTLS")
    else()
        set(gdb_flags "ON")
    endif()
    if(GDB_VERSION VERSION_LESS "7.8")
        set(gdb_dflags "-dwarf-version=2")
    endif()
else()
    set(gdb_flags "OFF")
endif()

function(add_testsuite config_name required_flags gdbflags model)
    set(name dmd-testsuite${config_name})
    set(outdir ${CMAKE_BINARY_DIR}/${name})
    set(workingdir ${PROJECT_SOURCE_DIR}/tests/d2/dmd-testsuite)
    # The DMD testsuite assumes a relative RESULTS_DIR path.
    file(RELATIVE_PATH resultsdir ${workingdir} ${outdir})

    add_test(NAME clean-${name}
        COMMAND ${CMAKE_COMMAND} -E remove_directory ${outdir})

    set(dflags "-conf=${PROJECT_BINARY_DIR}/bin/${LDC_EXE}.conf ${gdb_dflags}")
    add_test(NAME ${name}
<<<<<<< HEAD
        COMMAND make -k -C ${workingdir} RESULTS_DIR=${resultsdir} DMD=${LDMD_EXE_FULL} DFLAGS=${all_dflags} MODEL=${model} GDB_FLAGS=${gdbflags} quick
=======
        COMMAND make -k -C ${PROJECT_SOURCE_DIR}/tests/d2/dmd-testsuite
                     RESULTS_DIR=${outdir} DMD=${LDMD_EXE_FULL}
                     REQUIRED_ARGS=${required_flags} DFLAGS=${dflags}
                     MODEL=${model} GDB_FLAGS=${gdbflags}
                     quick
>>>>>>> 3a0bd224
    )
    set_tests_properties(${name} PROPERTIES DEPENDS clean-${name})
endfunction()

string(REGEX REPLACE "[^0-9]*([0-9]+[0-9.]*).*" "\\1" GDB_VERSION "${GDB_VERSION}")
# Would like to specify the "-release" flag for release builds, but some of the
# tests (e.g. 'testdstress') depend on contracts and invariants being active.
# Need a solution integrated with d_do_test.
add_testsuite("-debug" "-g -link-defaultlib-debug" "${gdb_flags}" ${host_model})
add_testsuite("" -O "OFF" ${host_model})

if(MULTILIB AND host_model EQUAL 64)
    # Also test in 32 bit mode on x86_64 multilib builds.
    add_testsuite("-debug_32" "-g -link-defaultlib-debug" "${gdb_flags}" 32)
    add_testsuite("_32" -O "OFF" 32)
endif()<|MERGE_RESOLUTION|>--- conflicted
+++ resolved
@@ -38,15 +38,10 @@
 
     set(dflags "-conf=${PROJECT_BINARY_DIR}/bin/${LDC_EXE}.conf ${gdb_dflags}")
     add_test(NAME ${name}
-<<<<<<< HEAD
-        COMMAND make -k -C ${workingdir} RESULTS_DIR=${resultsdir} DMD=${LDMD_EXE_FULL} DFLAGS=${all_dflags} MODEL=${model} GDB_FLAGS=${gdbflags} quick
-=======
-        COMMAND make -k -C ${PROJECT_SOURCE_DIR}/tests/d2/dmd-testsuite
-                     RESULTS_DIR=${outdir} DMD=${LDMD_EXE_FULL}
+        COMMAND make -k -C ${workingdir} RESULTS_DIR=${resultsdir}
                      REQUIRED_ARGS=${required_flags} DFLAGS=${dflags}
-                     MODEL=${model} GDB_FLAGS=${gdbflags}
+                     DMD=${LDMD_EXE_FULL} MODEL=${model} GDB_FLAGS=${gdbflags}
                      quick
->>>>>>> 3a0bd224
     )
     set_tests_properties(${name} PROPERTIES DEPENDS clean-${name})
 endfunction()

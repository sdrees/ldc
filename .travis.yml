language: d
sudo: false
addons:
  apt:
    sources:
    - llvm-toolchain-precise
    - llvm-toolchain-precise-3.5
    - llvm-toolchain-precise-3.6
    - llvm-toolchain-precise-3.7
<<<<<<< HEAD
#    - llvm-toolchain-precise-3.8
=======
    - llvm-toolchain-precise-3.8
>>>>>>> b79f5479
    - ubuntu-toolchain-r-test
    packages:
    - libconfig++8-dev
    - gdb
    - gcc-4.9
    - g++-4.9
    - gcc-4.9-multilib
    - g++-4.9-multilib
    - gcc-multilib
    - g++-multilib
    - linux-libc-dev:i386
    - libcurl3:i386
    - libedit2
    - libedit-dev
    - llvm-3.5
    - llvm-3.5-dev
    - llvm-3.6
    - llvm-3.6-dev
    - llvm-3.7
    - llvm-3.7-dev
#    - llvm-3.8
#    - llvm-3.8-dev
    - llvm-3.9
    - llvm-3.9-dev
install:
  - if [ "${TRAVIS_OS_NAME}" = "linux" ]; then export CC="gcc-4.9"; export CXX="g++-4.9"; fi
<<<<<<< HEAD
  - if [ "${TRAVIS_OS_NAME}" = "osx" ]; then brew update; brew install llvm36; brew install libconfig; fi;
  - eval "${DC} --version"
  - pip install --user lit
  - python -c "import lit; lit.main();" --version | head -n 1

=======
  - if [ "${TRAVIS_OS_NAME}" = "osx" ]; then brew update; brew install llvm37; brew install libconfig; fi;
  - pip install --user lit
  - python -c "import lit; lit.main();" --version | head -n 1

env:
  - LLVM_CONFIG="llvm-config-3.7" OPTS="-DMULTILIB=ON"
  - LLVM_CONFIG="llvm-config-3.6" OPTS="-DBUILD_SHARED_LIBS=ON"
  - LLVM_CONFIG="llvm-config-3.5" OPTS="-DTEST_COVERAGE=ON"
  - LLVM_CONFIG="llvm-config-3.8"
  - LLVM_CONFIG="llvm-config-3.9"
  # OSX only (and the only ones for OSX):
  - LLVM_CONFIG="llvm-config-3.7" TEST_CONFIG="Debug"
  - LLVM_CONFIG="llvm-config-3.7" TEST_CONFIG="Release"
>>>>>>> b79f5479
matrix:
  include:
    - os: linux
<<<<<<< HEAD
      d: ldc
      env: LLVM_CONFIG="llvm-config-3.9"
    - os: linux
      d: ldc
      env: LLVM_CONFIG="llvm-config-3.8"
    - os: linux
      d: ldc
=======
      env: LLVM_CONFIG="llvm-config-3.7" TEST_CONFIG="Debug"
    - os: linux
      env: LLVM_CONFIG="llvm-config-3.7" TEST_CONFIG="Release"
    - os: osx
>>>>>>> b79f5479
      env: LLVM_CONFIG="llvm-config-3.7" OPTS="-DMULTILIB=ON"
    - os: linux
      d: ldc
      env: LLVM_CONFIG="llvm-config-3.6" OPTS="-DBUILD_SHARED_LIBS=ON"
    - os: linux
      d: dmd
      env: LLVM_CONFIG="llvm-config-3.5" OPTS="-DTEST_COVERAGE=ON"
    - os: osx
      d: ldc
      env: LLVM_CONFIG="llvm-config-3.6" TEST_CONFIG="Debug"
    - os: osx
      d: dmd
      env: LLVM_CONFIG="llvm-config-3.6" TEST_CONFIG="Release"
  allow_failures:
    - env: LLVM_CONFIG="llvm-config-3.8"
    - env: LLVM_CONFIG="llvm-config-3.9"
script:
  - cmake -DLLVM_CONFIG=$(which ${LLVM_CONFIG}) $OPTS .
  - make -j3
  # Outputs some environment info, plus makes sure we only run the test suite
  # if we could actually build the executable.
  - bin/ldc2 -version || exit 1
  # Build Phobos & druntime unittest modules.
  -
    if [ "${TEST_CONFIG}" = "Debug" ]; then
      MAKEOPTS=-j2 ctest --verbose -R "build-phobos2-ldc-unittest-debug";
      MAKEOPTS=-j3 ctest --verbose -R "build-druntime-ldc-unittest-debug";
    elif [ "${TEST_CONFIG}" = "Release" ]; then
      MAKEOPTS=-j2 ctest --verbose -R "build-phobos2-ldc-unittest" -E "-debug";
      MAKEOPTS=-j3 ctest --verbose -R "build-druntime-ldc-unittest" -E "-debug";
    else
      MAKEOPTS=-j2 ctest --verbose -R "build-phobos2-ldc-unittest";
      MAKEOPTS=-j3 ctest --verbose -R "build-druntime-ldc-unittest";
    fi
  # Run dmd-testsuite.
  -
    if [ "${TEST_CONFIG}" = "Debug" ]; then
      CC="" MAKEOPTS=-j4 ctest --verbose -R "dmd-testsuite-debug";
    elif [ "${TEST_CONFIG}" = "Release" ]; then
      CC="" MAKEOPTS=-j4 ctest --verbose -R "dmd-testsuite" -E "-debug";
    else
      CC="" MAKEOPTS=-j4 ctest --verbose -R "dmd-testsuite";
    fi
  # Run LLVM IR testsuite.
  - ctest --output-on-failure -R "lit-tests"
  # Link and run Phobos & druntime unittest runners.
  -
    if [ "${TEST_CONFIG}" = "Debug" ]; then
      MAKEOPTS=-j3 ctest --verbose -R "-test-runner-debug";
      ctest -j4 --output-on-failure -R "-debug" -E "testsuite";
    elif [ "${TEST_CONFIG}" = "Release" ]; then
      MAKEOPTS=-j3 ctest --verbose -R "-test-runner" -E "-debug";
      ctest -j4 --output-on-failure -E "(-debug|testsuite)";
    else
      MAKEOPTS=-j3 ctest --verbose -R "-test-runner";
      ctest -j4 --output-on-failure -E "testsuite";
    fi

after_success:
  -
    if [[ "${OPTS}" == *TEST_COVERAGE*ON* ]]; then
      coveralls -e runtime -e tests -e vcbuild --gcov gcov-4.9 --gcov-options '\-lp' > /dev/null 2>&1;
    fi

notifications:
  email:
    recipients:
      - "digitalmars-d-ldc@puremagic.com"
    on_success: never
    on_failure: change
  irc:
    channels:
      - "irc.freenode.org#ldc"
    on_success: always
    on_failure: always
    use_notice: false
    skip_join: true<|MERGE_RESOLUTION|>--- conflicted
+++ resolved
@@ -7,11 +7,7 @@
     - llvm-toolchain-precise-3.5
     - llvm-toolchain-precise-3.6
     - llvm-toolchain-precise-3.7
-<<<<<<< HEAD
-#    - llvm-toolchain-precise-3.8
-=======
     - llvm-toolchain-precise-3.8
->>>>>>> b79f5479
     - ubuntu-toolchain-r-test
     packages:
     - libconfig++8-dev
@@ -32,37 +28,20 @@
     - llvm-3.6-dev
     - llvm-3.7
     - llvm-3.7-dev
-#    - llvm-3.8
-#    - llvm-3.8-dev
+    - llvm-3.8
+    - llvm-3.8-dev
     - llvm-3.9
     - llvm-3.9-dev
 install:
   - if [ "${TRAVIS_OS_NAME}" = "linux" ]; then export CC="gcc-4.9"; export CXX="g++-4.9"; fi
-<<<<<<< HEAD
-  - if [ "${TRAVIS_OS_NAME}" = "osx" ]; then brew update; brew install llvm36; brew install libconfig; fi;
+  - if [ "${TRAVIS_OS_NAME}" = "osx" ]; then brew update; brew install llvm37; brew install libconfig; fi;
   - eval "${DC} --version"
   - pip install --user lit
   - python -c "import lit; lit.main();" --version | head -n 1
 
-=======
-  - if [ "${TRAVIS_OS_NAME}" = "osx" ]; then brew update; brew install llvm37; brew install libconfig; fi;
-  - pip install --user lit
-  - python -c "import lit; lit.main();" --version | head -n 1
-
-env:
-  - LLVM_CONFIG="llvm-config-3.7" OPTS="-DMULTILIB=ON"
-  - LLVM_CONFIG="llvm-config-3.6" OPTS="-DBUILD_SHARED_LIBS=ON"
-  - LLVM_CONFIG="llvm-config-3.5" OPTS="-DTEST_COVERAGE=ON"
-  - LLVM_CONFIG="llvm-config-3.8"
-  - LLVM_CONFIG="llvm-config-3.9"
-  # OSX only (and the only ones for OSX):
-  - LLVM_CONFIG="llvm-config-3.7" TEST_CONFIG="Debug"
-  - LLVM_CONFIG="llvm-config-3.7" TEST_CONFIG="Release"
->>>>>>> b79f5479
 matrix:
   include:
     - os: linux
-<<<<<<< HEAD
       d: ldc
       env: LLVM_CONFIG="llvm-config-3.9"
     - os: linux
@@ -70,12 +49,6 @@
       env: LLVM_CONFIG="llvm-config-3.8"
     - os: linux
       d: ldc
-=======
-      env: LLVM_CONFIG="llvm-config-3.7" TEST_CONFIG="Debug"
-    - os: linux
-      env: LLVM_CONFIG="llvm-config-3.7" TEST_CONFIG="Release"
-    - os: osx
->>>>>>> b79f5479
       env: LLVM_CONFIG="llvm-config-3.7" OPTS="-DMULTILIB=ON"
     - os: linux
       d: ldc
@@ -85,10 +58,10 @@
       env: LLVM_CONFIG="llvm-config-3.5" OPTS="-DTEST_COVERAGE=ON"
     - os: osx
       d: ldc
-      env: LLVM_CONFIG="llvm-config-3.6" TEST_CONFIG="Debug"
+      env: LLVM_CONFIG="llvm-config-3.7" TEST_CONFIG="Debug"
     - os: osx
       d: dmd
-      env: LLVM_CONFIG="llvm-config-3.6" TEST_CONFIG="Release"
+      env: LLVM_CONFIG="llvm-config-3.7" TEST_CONFIG="Release"
   allow_failures:
     - env: LLVM_CONFIG="llvm-config-3.8"
     - env: LLVM_CONFIG="llvm-config-3.9"

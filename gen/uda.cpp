--- conflicted
+++ resolved
@@ -276,13 +276,6 @@
     auto name = sle->sd->ident->string;
     if (name == attr::section) {
       applyAttrSection(sle, gvar);
-<<<<<<< HEAD
-=======
-    } else if (name == attr::optStrategy || name == attr::target) {
-      sle->error(
-          "Special attribute 'ldc.attributes.%s' is only valid for functions",
-          name);
->>>>>>> fd73375f
     } else if (name == attr::weak) {
       // @weak is applied elsewhere
     } else if (name == attr::optStrategy || name == attr::target ||
@@ -337,44 +330,23 @@
   }
 }
 
-<<<<<<< HEAD
-StructLiteralExp *namedAttr(Dsymbol *sym, std::string name) {
-  if (!sym->userAttribDecl)
-    return nullptr;
-
-  // Loop over all UDAs and early return the expression if a match was found.
-  Expressions *attrs = sym->userAttribDecl->getAttributes();
-  expandTuples(attrs);
-  for (auto &attr : *attrs) {
-    auto sle = getLdcAttributesStruct(attr);
-    if (!sle)
-      continue;
-
-    if (name == sle->sd->ident->string) {
-      return sle;
-    }
-  }
-
-  return nullptr;
-}
 /// Checks whether 'sym' has the @ldc.attributes._weak() UDA applied.
 bool hasWeakUDA(Dsymbol *sym) {
-  // Because hasWeakUDA is currently only called for global symbols, this
-  auto sle = namedAttr(sym, attr::weak);
+  auto sle = getMagicAttribute(sym, attr::weak);
   if (!sle)
     return false;
 
   checkStructElems(sle, {});
   auto vd = sym->isVarDeclaration();
   if (!(vd && vd->isDataseg()) && !sym->isFuncDeclaration())
-    sym->error("@ldc.attributes.weak can only be applied to functions or"
+    sym->error("@ldc.attributes.weak can only be applied to functions or "
                "global variables");
   return true;
 }
 
 /// Checks whether 'sym' has the @ldc.attributes._kernel() UDA applied.
 bool hasKernelAttr(Dsymbol *sym) {
-  auto sle = namedAttr(sym, attr::kernel);
+  auto sle = getMagicAttribute(sym, attr::kernel);
   if (!sle)
     return false;
 
@@ -394,7 +366,7 @@
 ///     and for host.
 int hasComputeAttr(Dsymbol *sym) {
 
-  auto sle = namedAttr(sym, attr::compute);
+  auto sle = getMagicAttribute(sym, attr::compute);
   if (!sle)
     return 0;
 
@@ -404,18 +376,4 @@
     sym->error("@ldc.attributes.compute can only be applied to modules");
 
   return 1 + (*sle->elements)[0]->toInteger();
-=======
-/// Checks whether 'sym' has the @ldc.attributes._weak() UDA applied.
-bool hasWeakUDA(Dsymbol *sym) {
-  auto sle = getMagicAttribute(sym, attr::weak);
-  if (!sle)
-    return false;
-
-  checkStructElems(sle, {});
-  auto vd = sym->isVarDeclaration();
-  if (!(vd && vd->isDataseg()) && !sym->isFuncDeclaration())
-    sym->error("@ldc.attributes.weak can only be applied to functions or "
-               "global variables");
-  return true;
->>>>>>> fd73375f
 }
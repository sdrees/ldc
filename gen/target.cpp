--- conflicted
+++ resolved
@@ -71,21 +71,17 @@
   if (global.params.targetTriple->isOSWindows()) {
     return global.params.is64bit ? 40 : 24;
   }
-<<<<<<< HEAD
-  if (global.params.targetTriple->getOS() == llvm::Triple::FreeBSD) {
-=======
-  if (global.params.targetTriple.isOSFreeBSD() ||
+  if (global.params.targetTriple->isOSFreeBSD() ||
 #if LDC_LLVM_VER > 305
-    global.params.targetTriple.isOSNetBSD() ||
-    global.params.targetTriple.isOSOpenBSD() ||
-    global.params.targetTriple.isOSDragonFly()
+    global.params.targetTriple->isOSNetBSD() ||
+    global.params.targetTriple->isOSOpenBSD() ||
+    global.params.targetTriple->isOSDragonFly()
 #else
-    global.params.targetTriple.getOS() == llvm::Triple::NetBSD ||
-    global.params.targetTriple.getOS() == llvm::Triple::OpenBSD ||
-    global.params.targetTriple.getOS() == llvm::Triple::DragonFly
+    global.params.targetTriple->getOS() == llvm::Triple::NetBSD ||
+    global.params.targetTriple->getOS() == llvm::Triple::OpenBSD ||
+    global.params.targetTriple->getOS() == llvm::Triple::DragonFly
 #endif
      ) {
->>>>>>> 4bbf89bd
     return sizeof(size_t);
   }
   return sizeof(pthread_mutex_t);

--- conflicted
+++ resolved
@@ -204,30 +204,21 @@
 
     // Exit quickly for functions that accept a context pointer for ABI purposes,
     // but do not actually read from it.
-<<<<<<< HEAD
-=======
     //
     // We cannot simply fall back to retuning undef once we discover that we
     // don't actually have a context to pass, because we sadly also need to
     // catch invalid code here in the glue layer (see error() below).
->>>>>>> 4cc492b1
     if (FuncDeclaration* symfd = sym->isFuncDeclaration())
     {
         // Make sure we've had a chance to analyze nested context usage
         DtoCreateNestedContextType(symfd);
 
-<<<<<<< HEAD
-        if (getIrFunc(symfd)->depth == -1)
-        {
-            Logger::println("function does not actually need context, returning undef");
-=======
         int depth = getIrFunc(symfd)->depth;
         Logger::println("for function of depth %d", depth);
         if (depth == -1 || (depth == 0 && !symfd->closureVars.empty()))
         {
             Logger::println("function does not have context or creates its own "
                 "from scratch, returning undef");
->>>>>>> 4cc492b1
             return llvm::UndefValue::get(getVoidPtrType());
         }
     }

--- conflicted
+++ resolved
@@ -10,15 +10,6 @@
 #include "gen/runtime.h"
 #include "aggregate.h"
 #include "dsymbol.h"
-<<<<<<< HEAD
-#include "tokens.h"
-#include "ldcbindings.h"
-#include "mars.h"
-#include "module.h"
-#include "mtype.h"
-#include "root.h"
-=======
->>>>>>> c8dae964
 #include "gen/abi.h"
 #include "gen/attributes.h"
 #include "gen/functions.h"
@@ -30,11 +21,12 @@
 #include "ir/irfunction.h"
 #include "ir/irtype.h"
 #include "ir/irtypefunction.h"
-#include "lexer.h"
+#include "ldcbindings.h"
 #include "mars.h"
 #include "module.h"
 #include "mtype.h"
 #include "root.h"
+#include "tokens.h"
 #include "llvm/Bitcode/ReaderWriter.h"
 #include "llvm/IR/Attributes.h"
 #include "llvm/IR/Module.h"
@@ -265,7 +257,7 @@
     // On x86_64, always set 'uwtable' for System V ABI compatibility.
     // FIXME: Move to better place (abi-x86-64.cpp?)
     // NOTE: There are several occurances if this line.
-    if (global.params.targetTriple.getArch() == llvm::Triple::x86_64) {
+    if (global.params.targetTriple->getArch() == llvm::Triple::x86_64) {
       fn->addFnAttr(LLAttribute::UWTable);
     }
 

--- conflicted
+++ resolved
@@ -448,22 +448,12 @@
 
     // Allocate target machine.
 
-<<<<<<< HEAD
-    // First initialize the native target and any additionally specified ones.
-    llvm::InitializeNativeTarget();
-    llvm::InitializeNativeTargetAsmPrinter();
-#define LLVM_TARGET(A) LLVMInitialize##A##TargetInfo(); LLVMInitialize##A##Target(); LLVMInitialize##A##AsmPrinter();
-// this is defined to be LLVM_TARGET(target name 1) LLVM_TARGET(target name 2) ...
-LDC_TARGETS
-#undef LLVM_TARGET
-=======
     // first initialize llvm
     llvm::InitializeAllTargetInfos();
     llvm::InitializeAllTargets();
     llvm::InitializeAllAsmPrinters();
     llvm::InitializeAllAsmParsers();
     llvm::InitializeAllTargetMCs();
->>>>>>> 7431d587
 
     const llvm::Target *theTarget = NULL;
     // Check whether the user has explicitly specified an architecture to compile for.

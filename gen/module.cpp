--- conflicted
+++ resolved
@@ -900,13 +900,9 @@
   b.finalize(moduleInfoSym->getType()->getPointerElementType(), moduleInfoSym);
   setLinkage({LLGlobalValue::ExternalLinkage, false}, moduleInfoSym);
 
-<<<<<<< HEAD
-  if (global.params.targetTriple->isOSLinux() || global.params.targetTriple->isOSFreeBSD() ||
-=======
   if ((global.params.targetTriple.isOSLinux() &&
        global.params.targetTriple.getEnvironment() != llvm::Triple::Android) ||
       global.params.targetTriple.isOSFreeBSD() ||
->>>>>>> 1d279897
 #if LDC_LLVM_VER > 305
       global.params.targetTriple->isOSNetBSD() || global.params.targetTriple->isOSOpenBSD() ||
       global.params.targetTriple->isOSDragonFly()

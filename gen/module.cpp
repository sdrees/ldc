//===-- module.cpp --------------------------------------------------------===//
//
//                         LDC – the LLVM D compiler
//
// This file is distributed under the BSD-style LDC license. See the LICENSE
// file for details.
//
//===----------------------------------------------------------------------===//

#include "aggregate.h"
#include "attrib.h"
#include "declaration.h"
#include "enum.h"
#include "id.h"
#include "import.h"
#include "init.h"
#include "mars.h"
#include "module.h"
#include "mtype.h"
#include "scope.h"
#include "statement.h"
#include "target.h"
#include "template.h"
#include "gen/abi.h"
#include "gen/arrays.h"
#include "gen/classes.h"
#include "gen/functions.h"
#include "gen/irstate.h"
#include "gen/llvm.h"
#include "gen/llvmhelpers.h"
#include "gen/logger.h"
#include "gen/optimizer.h"
#include "gen/programs.h"
#include "gen/rttibuilder.h"
#include "gen/runtime.h"
#include "gen/structs.h"
#include "gen/tollvm.h"
#include "ir/irdsymbol.h"
#include "ir/irmodule.h"
#include "ir/irtype.h"
#include "ir/irvar.h"
#include "llvm/Support/CommandLine.h"
#if LDC_LLVM_VER >= 305
#include "llvm/IR/Verifier.h"
#else
#include "llvm/Analysis/Verifier.h"
#endif
#include "llvm/LinkAllPasses.h"
#include "llvm/Transforms/Utils/ModuleUtils.h"
#if LDC_LLVM_VER >= 303
#include "llvm/IR/Module.h"
#include "llvm/IR/DataLayout.h"
#else
#include "llvm/Module.h"
#if LDC_LLVM_VER == 302
#include "llvm/DataLayout.h"
#else
#include "llvm/Target/TargetData.h"
#endif
#endif

#if _AIX || __sun
#include <alloca.h>
#endif

static llvm::cl::opt<bool> preservePaths("op",
    llvm::cl::desc("Do not strip paths from source file"),
    llvm::cl::ZeroOrMore);

static llvm::cl::opt<bool> fqnNames("oq",
    llvm::cl::desc("Write object files with fully qualified names"),
    llvm::cl::ZeroOrMore);

static void check_and_add_output_file(Module* NewMod, const std::string& str)
{
    typedef std::map<std::string, Module*> map_t;
    static map_t files;

    map_t::iterator i = files.find(str);
    if (i != files.end()) {
        Module* ThisMod = i->second;
        error(Loc(), "Output file '%s' for module '%s' collides with previous module '%s'. See the -oq option",
            str.c_str(), NewMod->toPrettyChars(), ThisMod->toPrettyChars());
        fatal();
    }
    files.insert(std::make_pair(str, NewMod));
}

void Module::buildTargetFiles(bool singleObj, bool library)
{
    if (objfile &&
       (!doDocComment || docfile) &&
       (!doHdrGen || hdrfile))
        return;

    if (!objfile) {
        const char *objname = library ? 0 : global.params.objname;
        if (global.params.output_o)
            objfile = Module::buildFilePath(objname, global.params.objdir,
                global.params.targetTriple.isOSWindows() ? global.obj_ext_alt : global.obj_ext);
        else if (global.params.output_bc)
            objfile = Module::buildFilePath(objname, global.params.objdir, global.bc_ext);
        else if (global.params.output_ll)
            objfile = Module::buildFilePath(objname, global.params.objdir, global.ll_ext);
        else if (global.params.output_s)
            objfile = Module::buildFilePath(objname, global.params.objdir, global.s_ext);
    }
    if (doDocComment && !docfile)
        docfile = Module::buildFilePath(global.params.docname, global.params.docdir, global.doc_ext);
    if (doHdrGen && !hdrfile)
        hdrfile = Module::buildFilePath(global.params.hdrname, global.params.hdrdir, global.hdr_ext);

    // safety check: never allow obj, doc or hdr file to have the source file's name
    if (Port::stricmp(FileName::name(objfile->name->str), FileName::name(this->arg)) == 0) {
        error("Output object files with the same name as the source file are forbidden");
        fatal();
    }
    if (docfile && Port::stricmp(FileName::name(docfile->name->str), FileName::name(this->arg)) == 0) {
        error("Output doc files with the same name as the source file are forbidden");
        fatal();
    }
    if (hdrfile && Port::stricmp(FileName::name(hdrfile->name->str), FileName::name(this->arg)) == 0) {
        error("Output header files with the same name as the source file are forbidden");
        fatal();
    }

    // LDC
    // another safety check to make sure we don't overwrite previous output files
    if (!singleObj && global.params.obj)
        check_and_add_output_file(this, objfile->name->str);
    if (docfile)
        check_and_add_output_file(this, docfile->name->str);
    //FIXME: DMD overwrites header files. This should be done only in a DMD mode.
    //if (hdrfile)
    //    check_and_add_output_file(this, hdrfile->name->str);
}

File* Module::buildFilePath(const char* forcename, const char* path, const char* ext)
{
    const char *argobj;
    if (forcename) {
        argobj = forcename;
    } else {
        if (preservePaths)
            argobj = this->arg;
        else
            argobj = FileName::name(this->arg);

        if (fqnNames) {
            char *name = md ? md->toChars() : toChars();
            argobj = FileName::replaceName(argobj, name);

            // add ext, otherwise forceExt will make nested.module into nested.bc
            size_t len = strlen(argobj);
            size_t extlen = strlen(ext);
            char* s = (char *)alloca(len + 1 + extlen + 1);
            memcpy(s, argobj, len);
            s[len] = '.';
            memcpy(s + len + 1, ext, extlen + 1);
            s[len+1+extlen] = 0;
            argobj = s;
        }
    }

    if (!FileName::absolute(argobj))
        argobj = FileName::combine(path, argobj);

    FileName::ensurePathExists(FileName::path(argobj));

    // always append the extension! otherwise hard to make output switches consistent
<<<<<<< HEAD
    //    if (forcename)
    //  return new File(argobj);
    //    else
        // allow for .o and .obj on windows
=======
    //   if (forcename)
    //     return new File(argobj);
    //   else
    //     allow for .o and .obj on windows
>>>>>>> c5268c49
#if _WIN32
    if (ext == global.params.objdir && FileName::ext(argobj)
        && Port::stricmp(FileName::ext(argobj), global.obj_ext_alt) == 0)
    return new File((char*)argobj);
#endif
    return new File(FileName::forceExt(argobj, ext));
}

static llvm::Function* build_module_function(const std::string &name, const std::list<FuncDeclaration*> &funcs,
                                             const std::list<VarDeclaration*> &gates = std::list<VarDeclaration*>())
{
    if (gates.empty()) {
        if (funcs.empty())
            return NULL;

        if (funcs.size() == 1)
            return getIrFunc(funcs.front())->func;
    }

    // build ctor type
    LLFunctionType* fnTy = LLFunctionType::get(LLType::getVoidTy(gIR->context()), std::vector<LLType*>(), false);

    std::string const symbolName = gABI->mangleForLLVM(name, LINKd);
    assert(gIR->module.getFunction(symbolName) == NULL);
    llvm::Function* fn = llvm::Function::Create(fnTy,
        llvm::GlobalValue::InternalLinkage, symbolName, &gIR->module);
    fn->setCallingConv(gABI->callingConv(LINKd));

    llvm::BasicBlock* bb = llvm::BasicBlock::Create(gIR->context(), "", fn);
    IRBuilder<> builder(bb);

    // debug info
    gIR->DBuilder.EmitModuleCTor(fn, name.c_str());

    // Call ctor's
    typedef std::list<FuncDeclaration*>::const_iterator FuncIterator;
    for (FuncIterator itr = funcs.begin(), end = funcs.end(); itr != end; ++itr) {
        llvm::Function* f = getIrFunc(*itr)->func;
#if LDC_LLVM_VER >= 307
        llvm::CallInst* call = builder.CreateCall(f, {});
#else
        llvm::CallInst* call = builder.CreateCall(f, "");
#endif
        call->setCallingConv(gABI->callingConv(LINKd));
    }

    // Increment vgate's
    typedef std::list<VarDeclaration*>::const_iterator GatesIterator;
    for (GatesIterator itr = gates.begin(), end = gates.end(); itr != end; ++itr) {
        assert(getIrGlobal(*itr));
        llvm::Value* val = getIrGlobal(*itr)->value;
        llvm::Value* rval = builder.CreateLoad(val, "vgate");
        llvm::Value* res = builder.CreateAdd(rval, DtoConstUint(1), "vgate");
        builder.CreateStore(res, val);
    }

    builder.CreateRetVoid();
    return fn;
}

// build module ctor

static llvm::Function* build_module_ctor(Module *m)
{
    std::string name("_D");
    name.append(mangle(m));
    name.append("6__ctorZ");
    IrModule *irm = getIrModule(m);
    return build_module_function(name, irm->ctors, irm->gates);
}

// build module dtor

static llvm::Function* build_module_dtor(Module *m)
{
    std::string name("_D");
    name.append(mangle(m));
    name.append("6__dtorZ");
    return build_module_function(name, getIrModule(m)->dtors);
}

// build module unittest

static llvm::Function* build_module_unittest(Module *m)
{
    std::string name("_D");
    name.append(mangle(m));
    name.append("10__unittestZ");
    return build_module_function(name, getIrModule(m)->unitTests);
}

// build module shared ctor

static llvm::Function* build_module_shared_ctor(Module *m)
{
    std::string name("_D");
    name.append(mangle(m));
    name.append("13__shared_ctorZ");
    IrModule *irm = getIrModule(m);
    return build_module_function(name, irm->sharedCtors, irm->sharedGates);
}

// build module shared dtor

static llvm::Function* build_module_shared_dtor(Module *m)
{
    std::string name("_D");
    name.append(mangle(m));
    name.append("13__shared_dtorZ");
    return build_module_function(name, getIrModule(m)->sharedDtors);
}

// build ModuleReference and register function, to register the module info in the global linked list
static LLFunction* build_module_reference_and_ctor(const char *moduleMangle, LLConstant* moduleinfo)
{
    // build ctor type
    LLFunctionType* fty = LLFunctionType::get(LLType::getVoidTy(gIR->context()), std::vector<LLType*>(), false);

    // build ctor name
    std::string fname = "_D";
    fname += moduleMangle;
    fname += "16__moduleinfoCtorZ";

    // build a function that registers the moduleinfo in the global moduleinfo linked list
    LLFunction* ctor = LLFunction::Create(fty, LLGlobalValue::InternalLinkage, fname, &gIR->module);

    // provide the default initializer
    LLStructType* modulerefTy = DtoModuleReferenceType();
    LLConstant* mrefvalues[] = {
        LLConstant::getNullValue(modulerefTy->getContainedType(0)),
        llvm::ConstantExpr::getBitCast(moduleinfo, modulerefTy->getContainedType(1))
    };
    LLConstant* thismrefinit = LLConstantStruct::get(modulerefTy, llvm::ArrayRef<LLConstant*>(mrefvalues));

    // create the ModuleReference node for this module
    std::string thismrefname = "_D";
    thismrefname += moduleMangle;
    thismrefname += "11__moduleRefZ";
    Loc loc;
    LLGlobalVariable* thismref = getOrCreateGlobal(loc, gIR->module,
        modulerefTy, false, LLGlobalValue::InternalLinkage, thismrefinit,
        thismrefname);
    // make sure _Dmodule_ref is declared
    LLConstant* mref = gIR->module.getNamedGlobal("_Dmodule_ref");
    LLType *modulerefPtrTy = getPtrToType(modulerefTy);
    if (!mref)
        mref = new LLGlobalVariable(gIR->module, modulerefPtrTy, false, LLGlobalValue::ExternalLinkage, NULL, "_Dmodule_ref");
    mref = DtoBitCast(mref, getPtrToType(modulerefPtrTy));

    // make the function insert this moduleinfo as the beginning of the _Dmodule_ref linked list
    llvm::BasicBlock* bb = llvm::BasicBlock::Create(gIR->context(), "moduleinfoCtorEntry", ctor);
    IRBuilder<> builder(bb);

    // debug info
    gIR->DBuilder.EmitModuleCTor(ctor, fname.c_str());

    // get current beginning
    LLValue* curbeg = builder.CreateLoad(mref, "current");

    // put current beginning as the next of this one
    LLValue* gep = builder.CreateStructGEP(
#if LDC_LLVM_VER >= 307
        modulerefTy,
#endif
        thismref, 0, "next");
    builder.CreateStore(curbeg, gep);

    // replace beginning
    builder.CreateStore(thismref, mref);

    // return
    builder.CreateRetVoid();

    return ctor;
}

/// Builds the body for the ldc.dso_ctor and ldc.dso_dtor functions.
///
/// Pseudocode:
/// if (dsoInitialized == executeWhenInitialized) {
///     dsoInitialized = !executeWhenInitialized;
///     auto record = {1, dsoSlot, minfoBeg, minfoEnd, minfoUsedPointer};
///     _d_dso_registry(cast(CompilerDSOData*)&record);
/// }
static void build_dso_ctor_dtor_body(
    llvm::Function* targetFunc,
    llvm::Value* dsoInitialized,
    llvm::Value* dsoSlot,
    llvm::Value* minfoBeg,
    llvm::Value* minfoEnd,
    llvm::Value* minfoUsedPointer,
    bool executeWhenInitialized
) {
    llvm::Function* const dsoRegistry = LLVM_D_GetRuntimeFunction(Loc(),
        gIR->module, "_d_dso_registry");
    llvm::Type* const recordPtrTy = dsoRegistry->getFunctionType()->getContainedType(1);

    llvm::BasicBlock* const entryBB =
        llvm::BasicBlock::Create(gIR->context(), "", targetFunc);
    llvm::BasicBlock* const initBB =
        llvm::BasicBlock::Create(gIR->context(), "init", targetFunc);
    llvm::BasicBlock* const endBB =
        llvm::BasicBlock::Create(gIR->context(), "end", targetFunc);

    {
        IRBuilder<> b(entryBB);
        llvm::Value* condEval = b.CreateICmp(executeWhenInitialized ? llvm::ICmpInst::ICMP_NE
                                                                    : llvm::ICmpInst::ICMP_EQ,
                                             b.CreateLoad(dsoInitialized),
                                             b.getInt8(0));
        b.CreateCondBr(condEval, initBB, endBB);
    }
    {
        IRBuilder<> b(initBB);
        b.CreateStore(b.getInt8(!executeWhenInitialized), dsoInitialized);

        llvm::Constant* version = DtoConstSize_t(1);
        llvm::Type* memberTypes[] = {
            version->getType(),
            dsoSlot->getType(),
            minfoBeg->getType(),
            minfoEnd->getType(),
            minfoUsedPointer->getType()
        };
        llvm::StructType* stype = llvm::StructType::get(gIR->context(), memberTypes, false);
        llvm::Value* record = b.CreateAlloca(stype);
#if LDC_LLVM_VER >= 307
        b.CreateStore(version, b.CreateStructGEP(stype, record, 0)); // version
        b.CreateStore(dsoSlot, b.CreateStructGEP(stype, record, 1)); // slot
        b.CreateStore(minfoBeg, b.CreateStructGEP(stype, record, 2));
        b.CreateStore(minfoEnd, b.CreateStructGEP(stype, record, 3));
        b.CreateStore(minfoUsedPointer, b.CreateStructGEP(stype, record, 4));
#else
        b.CreateStore(version, b.CreateStructGEP(record, 0)); // version
        b.CreateStore(dsoSlot, b.CreateStructGEP(record, 1)); // slot
        b.CreateStore(minfoBeg, b.CreateStructGEP(record, 2));
        b.CreateStore(minfoEnd, b.CreateStructGEP(record, 3));
        b.CreateStore(minfoUsedPointer, b.CreateStructGEP(record, 4));
#endif

        b.CreateCall(dsoRegistry, b.CreateBitCast(record, recordPtrTy));
        b.CreateBr(endBB);
    }
    {
        IRBuilder<> b(endBB);
        b.CreateRetVoid();
    }
}

<<<<<<< HEAD
=======
static void build_module_ref(std::string moduleMangle, llvm::Constant* thisModuleInfo)
{
    // Build the ModuleInfo reference and bracketing symbols.
    llvm::Type* const moduleInfoPtrTy =
        getPtrToType(DtoType(Module::moduleinfo->type));

    std::string thismrefname = "_D";
    thismrefname += moduleMangle;
    thismrefname += "11__moduleRefZ";
    llvm::GlobalVariable* thismref = new llvm::GlobalVariable(
        gIR->module,
        moduleInfoPtrTy,
        false, // FIXME: mRelocModel != llvm::Reloc::PIC_
        llvm::GlobalValue::LinkOnceODRLinkage,
        DtoBitCast(thisModuleInfo, moduleInfoPtrTy),
        thismrefname
    );
    thismref->setSection(".minfo");
    gIR->usedArray.push_back(thismref);
}

>>>>>>> c5268c49
static void build_dso_registry_calls(std::string moduleMangle, llvm::Constant* thisModuleInfo)
{
    // Build the ModuleInfo reference and bracketing symbols.
    llvm::Type* const moduleInfoPtrTy =
        getPtrToType(DtoType(Module::moduleinfo->type));

    // Order is important here: We must create the symbols in the
    // bracketing sections right before/after the ModuleInfo reference
    // so that they end up in the correct order in the object file.
    llvm::GlobalVariable* minfoBeg = new llvm::GlobalVariable(
        gIR->module,
        moduleInfoPtrTy,
        false, // FIXME: mRelocModel != llvm::Reloc::PIC_
        llvm::GlobalValue::LinkOnceODRLinkage,
        getNullPtr(moduleInfoPtrTy),
        "_minfo_beg"
    );
    minfoBeg->setSection(".minfo_beg");
    minfoBeg->setVisibility(llvm::GlobalValue::HiddenVisibility);

    std::string thismrefname = "_D";
    thismrefname += moduleMangle;
    thismrefname += "11__moduleRefZ";
    llvm::GlobalVariable* thismref = new llvm::GlobalVariable(
        gIR->module,
        moduleInfoPtrTy,
        false, // FIXME: mRelocModel != llvm::Reloc::PIC_
        llvm::GlobalValue::LinkOnceODRLinkage,
        DtoBitCast(thisModuleInfo, moduleInfoPtrTy),
        thismrefname
    );
    thismref->setSection(".minfo");
    gIR->usedArray.push_back(thismref);

    llvm::GlobalVariable* minfoEnd = new llvm::GlobalVariable(
        gIR->module,
        moduleInfoPtrTy,
        false, // FIXME: mRelocModel != llvm::Reloc::PIC_
        llvm::GlobalValue::LinkOnceODRLinkage,
        getNullPtr(moduleInfoPtrTy),
        "_minfo_end"
    );
    minfoEnd->setSection(".minfo_end");
    minfoEnd->setVisibility(llvm::GlobalValue::HiddenVisibility);

    // Build the ctor to invoke _d_dso_registry.

    // This is the DSO slot for use by the druntime implementation.
    llvm::GlobalVariable* dsoSlot = new llvm::GlobalVariable(
        gIR->module,
        getVoidPtrType(),
        false,
        llvm::GlobalValue::LinkOnceODRLinkage,
        getNullPtr(getVoidPtrType()),
        "ldc.dso_slot"
    );
    dsoSlot->setVisibility(llvm::GlobalValue::HiddenVisibility);

    // Okay, so the theory is easy: We want to have one global constructor and
    // destructor per object (i.e. executable/shared library) that calls
    // _d_dso_registry with the respective DSO record. However, there are a
    // couple of issues that make this harder than necessary:
    //
    //  1) The natural way to implement the "one-per-image" part would be to
    //     emit a weak reference to a weak function into a .ctors.<somename>
    //     section (llvm.global_ctors doesn't support the necessary
    //     functionality, so we'd use our knowledge of the linker script to work
    //     around that). But as of LLVM 3.4, emitting a symbol both as weak and
    //     into a custom section is not supported by the MC layer. Thus, we have
    //     to use a normal ctor/dtor and manually ensure that we only perform
    //     the call once. This is done by introducing ldc.dso_initialized.
    //
    //  2) To make sure the .minfo section isn't removed by the linker when
    //     using --gc-sections, we need to keep a reference to it around in
    //     _every_ object file (as --gc-sections works per object file). The
    //     natural place for this is the ctor, where we just load a reference
    //     on the stack after the DSO record (to ensure LLVM doesn't optimize
    //     it out). However, this way, we need to have at least one ctor
    //     instance per object file be pulled into the final executable. We
    //     do this here by making the module mangle string part of its name,
    //     even thoguht this is slightly wasteful on -singleobj builds.
    //
    // It might be a better idea to simply use a custom linker script (using
    // INSERT AFTER… so as to still keep the default one) to avoid all these
    // problems. This would mean that it is no longer safe to link D objects
    // directly using e.g. "g++ dcode.o cppcode.o", though.

    llvm::GlobalVariable* dsoInitialized = new llvm::GlobalVariable(
        gIR->module,
        llvm::Type::getInt8Ty(gIR->context()),
        false,
        llvm::GlobalValue::LinkOnceODRLinkage,
        llvm::ConstantInt::get(llvm::Type::getInt8Ty(gIR->context()), 0),
        "ldc.dso_initialized"
    );
    dsoInitialized->setVisibility(llvm::GlobalValue::HiddenVisibility);

    // There is no reason for this cast to void*, other than that removing it
    // seems to trigger a bug in the llvm::Linker (at least on LLVM 3.4)
    // causing it to not merge the %object.ModuleInfo types properly. This
    // manifests itself in a type mismatch assertion being triggered on the
    // minfoUsedPointer store in the ctor as soon as the optimizer runs.
    llvm::Value* minfoRefPtr = DtoBitCast(thismref, getVoidPtrType());

    std::string ctorName = "ldc.dso_ctor.";
    ctorName += moduleMangle;
    llvm::Function* dsoCtor = llvm::Function::Create(
        llvm::FunctionType::get(llvm::Type::getVoidTy(gIR->context()), false),
        llvm::GlobalValue::LinkOnceODRLinkage,
        ctorName,
        &gIR->module
    );
    dsoCtor->setVisibility(llvm::GlobalValue::HiddenVisibility);
    build_dso_ctor_dtor_body(dsoCtor, dsoInitialized, dsoSlot, minfoBeg, minfoEnd, minfoRefPtr, false);
    llvm::appendToGlobalCtors(gIR->module, dsoCtor, 65535);

    std::string dtorName = "ldc.dso_dtor.";
    dtorName += moduleMangle;
    llvm::Function* dsoDtor = llvm::Function::Create(
        llvm::FunctionType::get(llvm::Type::getVoidTy(gIR->context()), false),
        llvm::GlobalValue::LinkOnceODRLinkage,
<<<<<<< HEAD
        "ldc.dso_dtor",
=======
        dtorName,
>>>>>>> c5268c49
        &gIR->module
    );
    dsoDtor->setVisibility(llvm::GlobalValue::HiddenVisibility);
    build_dso_ctor_dtor_body(dsoDtor, dsoInitialized, dsoSlot, minfoBeg, minfoEnd, minfoRefPtr, true);
    llvm::appendToGlobalDtors(gIR->module, dsoDtor, 65535);
}

static void build_llvm_used_array(IRState* p)
{
    if (p->usedArray.empty()) return;

    std::vector<llvm::Constant*> usedVoidPtrs;
    usedVoidPtrs.reserve(p->usedArray.size());

    for (std::vector<llvm::Constant*>::iterator it = p->usedArray.begin(),
        end = p->usedArray.end(); it != end; ++it)
    {
        usedVoidPtrs.push_back(DtoBitCast(*it, getVoidPtrType()));
    }

    llvm::ArrayType *arrayType = llvm::ArrayType::get(
        getVoidPtrType(), usedVoidPtrs.size());
    llvm::GlobalVariable* llvmUsed = new llvm::GlobalVariable(
        p->module,
        arrayType,
        false,
        llvm::GlobalValue::AppendingLinkage,
        llvm::ConstantArray::get(arrayType, usedVoidPtrs),
        "llvm.used"
    );
    llvmUsed->setSection("llvm.metadata");
}

// Add module-private variables and functions for coverage analysis.
static void addCoverageAnalysis(Module* m)
{
    IF_LOG {
        Logger::println("Adding coverage analysis for module %s (%d lines)", m->srcfile->toChars(), m->numlines);
        Logger::indent();
    }

    // size_t[# source lines / # bits in sizeTy] _d_cover_valid
    LLValue* d_cover_valid_slice = NULL;
    {
        unsigned Dsizet_bits = gDataLayout->getTypeSizeInBits(DtoSize_t());
        size_t array_size = (m->numlines + (Dsizet_bits-1)) / Dsizet_bits; // ceil

        // Work around a bug in the interface of druntime's _d_cover_register2
        // https://issues.dlang.org/show_bug.cgi?id=14417
        // For safety, make the array large enough such that the slice passed to _d_cover_register2 is completely valid.
        array_size = m->numlines;

        IF_LOG Logger::println("Build private variable: size_t[%llu] _d_cover_valid", static_cast<unsigned long long>(array_size));

        llvm::ArrayType* type = llvm::ArrayType::get(DtoSize_t(), array_size);
        llvm::ConstantAggregateZero* zeroinitializer = llvm::ConstantAggregateZero::get(type);
        m->d_cover_valid = new llvm::GlobalVariable(gIR->module, type, true, LLGlobalValue::InternalLinkage, zeroinitializer, "_d_cover_valid");
        LLConstant* idxs[] = { DtoConstUint(0), DtoConstUint(0) };
        d_cover_valid_slice = DtoConstSlice( DtoConstSize_t(type->getArrayNumElements()),
                                             llvm::ConstantExpr::getGetElementPtr(
#if LDC_LLVM_VER >= 307
                                             type,
#endif
                                             m->d_cover_valid, idxs, true) );

        // Assert that initializer array elements have enough bits
        assert(sizeof(m->d_cover_valid_init[0])*8 >= gDataLayout->getTypeSizeInBits(DtoSize_t()));
        m->d_cover_valid_init.resize(array_size);
    }

    // uint[# source lines] _d_cover_data
    LLValue* d_cover_data_slice = NULL;
    {
        IF_LOG Logger::println("Build private variable: uint[%d] _d_cover_data", m->numlines);

        LLArrayType* type = LLArrayType::get(LLType::getInt32Ty(gIR->context()), m->numlines);
        llvm::ConstantAggregateZero* zeroinitializer = llvm::ConstantAggregateZero::get(type);
        m->d_cover_data = new llvm::GlobalVariable(gIR->module, type, false, LLGlobalValue::InternalLinkage, zeroinitializer, "_d_cover_data");
        LLConstant* idxs[] = { DtoConstUint(0), DtoConstUint(0) };
        d_cover_data_slice = DtoConstSlice( DtoConstSize_t(type->getArrayNumElements()),
                                            llvm::ConstantExpr::getGetElementPtr(
#if LDC_LLVM_VER >= 307
                                            type,
#endif
                                            m->d_cover_data, idxs, true) );
    }

    // Create "static constructor" that calls _d_cover_register2(string filename, size_t[] valid, uint[] data, ubyte minPercent)
    // Build ctor name
    LLFunction* ctor = NULL;
    std::string ctorname = "_D";
    ctorname += mangle(m);
    ctorname += "12_coverageanalysisCtor1FZv";
    {
        IF_LOG Logger::println("Build Coverage Analysis constructor: %s", ctorname.c_str());

        LLFunctionType* ctorTy = LLFunctionType::get(LLType::getVoidTy(gIR->context()), std::vector<LLType*>(), false);
        ctor = LLFunction::Create(ctorTy, LLGlobalValue::InternalLinkage, ctorname, &gIR->module);
        ctor->setCallingConv(gABI->callingConv(LINKd));
        // Set function attributes. See functions.cpp:DtoDefineFunction()
        if (global.params.targetTriple.getArch() == llvm::Triple::x86_64)
        {
            ctor->addFnAttr(LDC_ATTRIBUTE(UWTable));
        }

        llvm::BasicBlock* bb = llvm::BasicBlock::Create(gIR->context(), "", ctor);
        IRBuilder<> builder(bb);

        // Set up call to _d_cover_register2
        llvm::Function* fn = LLVM_D_GetRuntimeFunction(Loc(), gIR->module, "_d_cover_register2");
        LLValue* args[] = {
            DtoConstString(m->srcfile->name->toChars()),
            d_cover_valid_slice,
            d_cover_data_slice,
            DtoConstUbyte(global.params.covPercent)
        };
        // Check if argument types are correct
        for (unsigned i = 0; i < 4; ++i) {
            assert(args[i]->getType() == fn->getFunctionType()->getParamType(i));
        }

        builder.CreateCall(fn, args);

        builder.CreateRetVoid();
    }

    // Add the ctor to the module's static ctors list. TODO: This is quite the hack.
    {
        IF_LOG Logger::println("Add %s to module's shared static constructor list", ctorname.c_str());
        FuncDeclaration* fd = FuncDeclaration::genCfunc(NULL, Type::tvoid, ctorname.c_str());
        fd->linkage = LINKd;
        IrFunction* irfunc = getIrFunc(fd, true);
        irfunc->func = ctor;
        getIrModule(m)->sharedCtors.push_back(fd);
    }

    IF_LOG Logger::undent();
}

// Initialize _d_cover_valid for coverage analysis
static void addCoverageAnalysisInitializer(Module* m) {
    IF_LOG Logger::println("Adding coverage analysis _d_cover_valid initializer");

    size_t array_size = m->d_cover_valid_init.size();

    llvm::ArrayType* type = llvm::ArrayType::get(DtoSize_t(), array_size);
    std::vector<LLConstant*> arrayInits(array_size);
    for (size_t i=0; i<array_size; i++)
    {
        arrayInits[i] = DtoConstSize_t(m->d_cover_valid_init[i]);
    }
    m->d_cover_valid->setInitializer(llvm::ConstantArray::get(type, arrayInits));
}

<<<<<<< HEAD
static void genModuleInfo(Module *m);

void codegenModule(IRState *irs, Module* m)
=======
static void genModuleInfo(Module *m, bool emitFullModuleInfo);

void codegenModule(IRState *irs, Module* m, bool emitFullModuleInfo)
>>>>>>> c5268c49
{
    assert(!irs->dmodule && "irs->module not null, codegen already in progress?!");
    irs->dmodule = m;
    assert(!gIR && "gIR not null, codegen already in progress?!");
    gIR = irs;

    LLVM_D_InitRuntime();

    // Skip pseudo-modules for coverage analysis
    std::string name = m->toChars();
    if (global.params.cov && name != "__entrypoint" && name != "__main")
    {
        addCoverageAnalysis(m);
    }

    // process module members
    for (unsigned k=0; k < m->members->dim; k++)
    {
        Dsymbol* dsym = (*m->members)[k];
        assert(dsym);
        Declaration_codegen(dsym);
    }

    if (global.errors) fatal();

    // Skip emission of all the additional module metadata if requested by the user.
    if (!m->noModuleInfo)
    {
        // generate ModuleInfo
<<<<<<< HEAD
        genModuleInfo(m);

        build_llvm_used_array(irs);
    }

=======
        genModuleInfo(m, emitFullModuleInfo);

        build_llvm_used_array(irs);
    }

>>>>>>> c5268c49
    if (m->d_cover_valid)
    {
        addCoverageAnalysisInitializer(m);
    }

    gIR = 0;
    irs->dmodule = 0;
}

// Put out instance of ModuleInfo for this Module
<<<<<<< HEAD
static void genModuleInfo(Module *m)
=======
static void genModuleInfo(Module *m, bool emitFullModuleInfo)
>>>>>>> c5268c49
{
    // resolve ModuleInfo
    if (!Module::moduleinfo)
    {
        m->error("object.d is missing the ModuleInfo struct");
        fatal();
    }
    // check for patch
    else
    {
        // The base struct should consist only of _flags/_index.
        if (Module::moduleinfo->structsize != 4 + 4)
        {
            m->error("object.d ModuleInfo class is incorrect");
            fatal();
        }
    }

    // use the RTTIBuilder
    RTTIBuilder b(Module::moduleinfo);

    // some types
    llvm::Type* const moduleInfoPtrTy =
        getPtrToType(DtoType(Module::moduleinfo->type));
    LLType* classinfoTy = Type::typeinfoclass->type->ctype->getLLType();

    // importedModules[]
    std::vector<LLConstant*> importInits;
    LLConstant* importedModules = 0;
    llvm::ArrayType* importedModulesTy = 0;
    for (size_t i = 0; i < m->aimports.dim; i++)
    {
        Module *mod = static_cast<Module *>(m->aimports.data[i]);
        if (!mod->needModuleInfo() || mod == m) continue;

        importInits.push_back(
            DtoBitCast(getIrModule(mod)->moduleInfoSymbol(), moduleInfoPtrTy));
    }
    // has import array?
    if (!importInits.empty())
    {
        importedModulesTy = llvm::ArrayType::get(moduleInfoPtrTy, importInits.size());
        importedModules = LLConstantArray::get(importedModulesTy, importInits);
    }

    // localClasses[]
    LLConstant* localClasses = 0;
    llvm::ArrayType* localClassesTy = 0;
    ClassDeclarations aclasses;
    //printf("members->dim = %d\n", members->dim);
    for (size_t i = 0; i < m->members->dim; i++)
    {
        (*m->members)[i]->addLocalClass(&aclasses);
    }
    // fill inits
    std::vector<LLConstant*> classInits;
    for (size_t i = 0; i < aclasses.dim; i++)
    {
        ClassDeclaration* cd = aclasses[i];
        DtoResolveClass(cd);

        if (cd->isInterfaceDeclaration())
        {
            IF_LOG Logger::println("skipping interface '%s' in moduleinfo", cd->toPrettyChars());
            continue;
        }
        else if (cd->sizeok != SIZEOKdone)
        {
            IF_LOG Logger::println("skipping opaque class declaration '%s' in moduleinfo", cd->toPrettyChars());
            continue;
        }
        IF_LOG Logger::println("class: %s", cd->toPrettyChars());
        LLConstant *c = DtoBitCast(getIrAggr(cd)->getClassInfoSymbol(), classinfoTy);
        classInits.push_back(c);
    }
    // has class array?
    if (!classInits.empty())
    {
        localClassesTy = llvm::ArrayType::get(classinfoTy, classInits.size());
        localClasses = LLConstantArray::get(localClassesTy, classInits);
    }

    // These must match the values in druntime/src/object_.d
    #define MIstandalone      4
    #define MItlsctor         8
    #define MItlsdtor         0x10
    #define MIctor            0x20
    #define MIdtor            0x40
    #define MIxgetMembers     0x80
    #define MIictor           0x100
    #define MIunitTest        0x200
    #define MIimportedModules 0x400
    #define MIlocalClasses    0x800
    #define MInew             0x80000000   // it's the "new" layout

    llvm::Function* fsharedctor = build_module_shared_ctor(m);
    llvm::Function* fshareddtor = build_module_shared_dtor(m);
    llvm::Function* funittest = build_module_unittest(m);
    llvm::Function* fctor = build_module_ctor(m);
    llvm::Function* fdtor = build_module_dtor(m);

    unsigned flags = MInew;
    if (fctor)
        flags |= MItlsctor;
    if (fdtor)
        flags |= MItlsdtor;
    if (fsharedctor)
        flags |= MIctor;
    if (fshareddtor)
        flags |= MIdtor;
#if 0
    if (fgetmembers)
        flags |= MIxgetMembers;
    if (fictor)
        flags |= MIictor;
#endif
    if (funittest)
        flags |= MIunitTest;
    if (importedModules)
        flags |= MIimportedModules;
    if (localClasses)
        flags |= MIlocalClasses;

    if (!m->needmoduleinfo)
        flags |= MIstandalone;

    b.push_uint(flags); // flags
    b.push_uint(0);     // index

    if (fctor)
        b.push(fctor);
    if (fdtor)
        b.push(fdtor);
    if (fsharedctor)
        b.push(fsharedctor);
    if (fshareddtor)
        b.push(fshareddtor);
#if 0
    if (fgetmembers)
        b.push(fgetmembers);
    if (fictor)
        b.push(fictor);
#endif
    if (funittest)
        b.push(funittest);
    if (importedModules) {
        b.push_size(importInits.size());
        b.push(importedModules);
    }
    if (localClasses) {
        b.push_size(classInits.size());
        b.push(localClasses);
    }

    // Put out module name as a 0-terminated string.
    const char *name = m->toPrettyChars();
    const size_t len = strlen(name) + 1;
    llvm::IntegerType *it = llvm::IntegerType::getInt8Ty(gIR->context());
    llvm::ArrayType *at = llvm::ArrayType::get(it, len);
    b.push(toConstantArray(it, at, name, len, false));

    // create and set initializer
    LLGlobalVariable *moduleInfoSym = getIrModule(m)->moduleInfoSymbol();
    b.finalize(moduleInfoSym->getType()->getPointerElementType(), moduleInfoSym);
    moduleInfoSym->setLinkage(llvm::GlobalValue::ExternalLinkage);

    if (global.params.isLinux) {
<<<<<<< HEAD
        build_dso_registry_calls(mangle(m), moduleInfoSym);
=======
        if (emitFullModuleInfo)
            build_dso_registry_calls(mangle(m), moduleInfoSym);
        else
            build_module_ref(mangle(m), moduleInfoSym);
>>>>>>> c5268c49
    } else {
        // build the modulereference and ctor for registering it
        LLFunction* mictor = build_module_reference_and_ctor(mangle(m), moduleInfoSym);
        AppendFunctionToLLVMGlobalCtorsDtors(mictor, 65535, true);
    }
}<|MERGE_RESOLUTION|>--- conflicted
+++ resolved
@@ -168,17 +168,10 @@
     FileName::ensurePathExists(FileName::path(argobj));
 
     // always append the extension! otherwise hard to make output switches consistent
-<<<<<<< HEAD
-    //    if (forcename)
-    //  return new File(argobj);
-    //    else
-        // allow for .o and .obj on windows
-=======
     //   if (forcename)
     //     return new File(argobj);
     //   else
     //     allow for .o and .obj on windows
->>>>>>> c5268c49
 #if _WIN32
     if (ext == global.params.objdir && FileName::ext(argobj)
         && Port::stricmp(FileName::ext(argobj), global.obj_ext_alt) == 0)
@@ -428,8 +421,6 @@
     }
 }
 
-<<<<<<< HEAD
-=======
 static void build_module_ref(std::string moduleMangle, llvm::Constant* thisModuleInfo)
 {
     // Build the ModuleInfo reference and bracketing symbols.
@@ -451,7 +442,6 @@
     gIR->usedArray.push_back(thismref);
 }
 
->>>>>>> c5268c49
 static void build_dso_registry_calls(std::string moduleMangle, llvm::Constant* thisModuleInfo)
 {
     // Build the ModuleInfo reference and bracketing symbols.
@@ -573,11 +563,7 @@
     llvm::Function* dsoDtor = llvm::Function::Create(
         llvm::FunctionType::get(llvm::Type::getVoidTy(gIR->context()), false),
         llvm::GlobalValue::LinkOnceODRLinkage,
-<<<<<<< HEAD
-        "ldc.dso_dtor",
-=======
         dtorName,
->>>>>>> c5268c49
         &gIR->module
     );
     dsoDtor->setVisibility(llvm::GlobalValue::HiddenVisibility);
@@ -732,15 +718,9 @@
     m->d_cover_valid->setInitializer(llvm::ConstantArray::get(type, arrayInits));
 }
 
-<<<<<<< HEAD
-static void genModuleInfo(Module *m);
-
-void codegenModule(IRState *irs, Module* m)
-=======
 static void genModuleInfo(Module *m, bool emitFullModuleInfo);
 
 void codegenModule(IRState *irs, Module* m, bool emitFullModuleInfo)
->>>>>>> c5268c49
 {
     assert(!irs->dmodule && "irs->module not null, codegen already in progress?!");
     irs->dmodule = m;
@@ -770,19 +750,11 @@
     if (!m->noModuleInfo)
     {
         // generate ModuleInfo
-<<<<<<< HEAD
-        genModuleInfo(m);
+        genModuleInfo(m, emitFullModuleInfo);
 
         build_llvm_used_array(irs);
     }
 
-=======
-        genModuleInfo(m, emitFullModuleInfo);
-
-        build_llvm_used_array(irs);
-    }
-
->>>>>>> c5268c49
     if (m->d_cover_valid)
     {
         addCoverageAnalysisInitializer(m);
@@ -793,11 +765,7 @@
 }
 
 // Put out instance of ModuleInfo for this Module
-<<<<<<< HEAD
-static void genModuleInfo(Module *m)
-=======
 static void genModuleInfo(Module *m, bool emitFullModuleInfo)
->>>>>>> c5268c49
 {
     // resolve ModuleInfo
     if (!Module::moduleinfo)
@@ -965,14 +933,10 @@
     moduleInfoSym->setLinkage(llvm::GlobalValue::ExternalLinkage);
 
     if (global.params.isLinux) {
-<<<<<<< HEAD
-        build_dso_registry_calls(mangle(m), moduleInfoSym);
-=======
         if (emitFullModuleInfo)
             build_dso_registry_calls(mangle(m), moduleInfoSym);
         else
             build_module_ref(mangle(m), moduleInfoSym);
->>>>>>> c5268c49
     } else {
         // build the modulereference and ctor for registering it
         LLFunction* mictor = build_module_reference_and_ctor(mangle(m), moduleInfoSym);

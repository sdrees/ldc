--- conflicted
+++ resolved
@@ -1391,27 +1391,12 @@
     {
         Logger::println("Building vector initializer from scalar.");
 
-<<<<<<< HEAD
-            TypeVector* tv = (TypeVector*)base;
-            assert(tv->basetype->ty == Tsarray);
-            dinteger_t elemCount =
-                static_cast<TypeSArray *>(tv->basetype)->dim->toInteger();
-            return llvm::ConstantVector::getSplat(elemCount, val);
-        }
-=======
-        TypeVector* tv = static_cast<TypeVector*>(targetBase);
+        TypeVector* tv = (TypeVector*)base;
         assert(tv->basetype->ty == Tsarray);
         dinteger_t elemCount =
             static_cast<TypeSArray *>(tv->basetype)->dim->toInteger();
-
-#if LDC_LLVM_VER == 300
-        std::vector<LLConstant*> Elts(elemCount, val);
-        return llvm::ConstantVector::get(Elts);
-#else
         return llvm::ConstantVector::getSplat(elemCount, val);
-#endif
-    }
->>>>>>> 98e8c37b
+    }
 
     if (llType->isIntegerTy() && targetLLType->isIntegerTy())
     {

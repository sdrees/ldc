--- conflicted
+++ resolved
@@ -71,11 +71,7 @@
     copyright = "Copyright (c) 1999-2012 by Digital Mars and Tomas Lindquist Olsen";
     written = "written by Walter Bright and Tomas Lindquist Olsen";
     version = "v1.075";
-<<<<<<< HEAD
-    ldc_version = "LDC 0.10.0 Beta 1";
-=======
-    ldc_version = "trunk";
->>>>>>> 647cd631
+    ldc_version = "0.10.0";
     llvm_version = "LLVM "LDC_LLVM_VERSION_STRING;
     global.structalign = STRUCTALIGN_DEFAULT;
 

--- conflicted
+++ resolved
@@ -618,15 +618,6 @@
     return isNan(r) && !((((unsigned char*)&r)[7]) & 0x40);
 }
 
-<<<<<<< HEAD
-=======
-#undef isfinite
-int Port::isFinite(double r)
-{
-    return ::finite(r);
-}
-
->>>>>>> 11c2fb41
 int Port::isInfinity(double r)
 {
 #if __APPLE__

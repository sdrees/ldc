//===-- irtype.cpp --------------------------------------------------------===//
//
//                         LDC – the LLVM D compiler
//
// This file is distributed under the BSD-style LDC license. See the LICENSE
// file for details.
//
//===----------------------------------------------------------------------===//

#include "llvm/IR/DerivedTypes.h"
#include "llvm/IR/LLVMContext.h"
#include "mars.h"
#include "mtype.h"
#include "gen/irstate.h"
#include "gen/logger.h"
#include "gen/tollvm.h"
#include "ir/irtype.h"

// These functions use llvm::getGlobalContext() as they are invoked before gIR
// is set.

IrType::IrType(Type *dt, LLType *lt) : dtype(dt), type(lt) {
  assert(dt && "null D Type");
  assert(lt && "null LLVM Type");
  assert(!dt->ctype && "already has IrType");
}

IrFuncTy &IrType::getIrFuncTy() {
  llvm_unreachable("cannot get IrFuncTy from non lazy/function/delegate");
}

//////////////////////////////////////////////////////////////////////////////

IrTypeBasic::IrTypeBasic(Type *dt) : IrType(dt, basic2llvm(dt)) {}

IrTypeBasic *IrTypeBasic::get(Type *dt) {
  auto t = new IrTypeBasic(dt);
  dt->ctype = t;
  return t;
}

LLType *IrTypeBasic::getComplexType(llvm::LLVMContext &ctx, LLType *type) {
  llvm::Type *types[] = {type, type};
  return llvm::StructType::get(ctx, types, false);
}

<<<<<<< HEAD
//////////////////////////////////////////////////////////////////////////////

static inline llvm::Type *getReal80Type(llvm::LLVMContext &ctx) {
  llvm::Triple::ArchType const a = global.params.targetTriple->getArch();
=======
namespace {
llvm::Type *getReal80Type(llvm::LLVMContext &ctx) {
  llvm::Triple::ArchType const a = global.params.targetTriple.getArch();
>>>>>>> 4bbf89bd
  bool const anyX86 = (a == llvm::Triple::x86) || (a == llvm::Triple::x86_64);

  // only x86 has 80bit float - but no support with MS C Runtime!
  if (anyX86 && !global.params.targetTriple->isWindowsMSVCEnvironment()) {
    return llvm::Type::getX86_FP80Ty(ctx);
  }

  return llvm::Type::getDoubleTy(ctx);
}
}

llvm::Type *IrTypeBasic::basic2llvm(Type *t) {
  llvm::LLVMContext &ctx = llvm::getGlobalContext();

  switch (t->ty) {
  case Tvoid:
    return llvm::Type::getVoidTy(ctx);

  case Tint8:
  case Tuns8:
  case Tchar:
    return llvm::Type::getInt8Ty(ctx);

  case Tint16:
  case Tuns16:
  case Twchar:
    return llvm::Type::getInt16Ty(ctx);

  case Tint32:
  case Tuns32:
  case Tdchar:
    return llvm::Type::getInt32Ty(ctx);

  case Tint64:
  case Tuns64:
    return llvm::Type::getInt64Ty(ctx);

  case Tint128:
  case Tuns128:
    return llvm::IntegerType::get(ctx, 128);

  case Tfloat32:
  case Timaginary32:
    return llvm::Type::getFloatTy(ctx);

  case Tfloat64:
  case Timaginary64:
    return llvm::Type::getDoubleTy(ctx);

  case Tfloat80:
  case Timaginary80:
    return getReal80Type(ctx);

  case Tcomplex32:
    return getComplexType(ctx, llvm::Type::getFloatTy(ctx));

  case Tcomplex64:
    return getComplexType(ctx, llvm::Type::getDoubleTy(ctx));

  case Tcomplex80:
    return getComplexType(ctx, getReal80Type(ctx));

  case Tbool:
    return llvm::Type::getInt1Ty(ctx);
  default:
    llvm_unreachable("Unknown basic type.");
  }
}

//////////////////////////////////////////////////////////////////////////////

IrTypePointer::IrTypePointer(Type *dt, LLType *lt) : IrType(dt, lt) {}

IrTypePointer *IrTypePointer::get(Type *dt) {
  assert(!dt->ctype);
  assert((dt->ty == Tpointer || dt->ty == Tnull) && "not pointer/null type");

  LLType *elemType;
  if (dt->ty == Tnull) {
    elemType = llvm::Type::getInt8Ty(llvm::getGlobalContext());
  } else {
    elemType = DtoMemType(dt->nextOf());

    // DtoType could have already created the same type, e.g. for
    // dt == Node* in struct Node { Node* n; }.
    if (dt->ctype) {
      return dt->ctype->isPointer();
    }
  }

  auto t = new IrTypePointer(dt, llvm::PointerType::get(elemType, 0));
  dt->ctype = t;
  return t;
}

//////////////////////////////////////////////////////////////////////////////

IrTypeSArray::IrTypeSArray(Type *dt, LLType *lt) : IrType(dt, lt) {}

IrTypeSArray *IrTypeSArray::get(Type *dt) {
  assert(!dt->ctype);
  assert(dt->ty == Tsarray && "not static array type");

  LLType *elemType = DtoMemType(dt->nextOf());

  // We might have already built the type during DtoMemType e.g. as part of a
  // forward reference in a struct.
  if (!dt->ctype) {
    TypeSArray *tsa = static_cast<TypeSArray *>(dt);
    uint64_t dim = static_cast<uint64_t>(tsa->dim->toUInteger());
    dt->ctype = new IrTypeSArray(dt, llvm::ArrayType::get(elemType, dim));
  }

  return dt->ctype->isSArray();
}

//////////////////////////////////////////////////////////////////////////////

IrTypeArray::IrTypeArray(Type *dt, LLType *lt) : IrType(dt, lt) {}

IrTypeArray *IrTypeArray::get(Type *dt) {
  assert(!dt->ctype);
  assert(dt->ty == Tarray && "not dynamic array type");

  LLType *elemType = DtoMemType(dt->nextOf());

  // Could have already built the type as part of a struct forward reference,
  // just as for pointers.
  if (!dt->ctype) {
    llvm::Type *types[] = {DtoSize_t(), llvm::PointerType::get(elemType, 0)};
    LLType *at = llvm::StructType::get(llvm::getGlobalContext(), types, false);
    dt->ctype = new IrTypeArray(dt, at);
  }

  return dt->ctype->isArray();
}

//////////////////////////////////////////////////////////////////////////////

IrTypeVector::IrTypeVector(Type *dt, llvm::Type *lt) : IrType(dt, lt) {}

IrTypeVector *IrTypeVector::get(Type *dt) {
  LLType *lt = vector2llvm(dt);
  // Could have already built the type as part of a struct forward reference,
  // just as for pointers and arrays.
  if (!dt->ctype) {
    dt->ctype = new IrTypeVector(dt, lt);
  }
  return dt->ctype->isVector();
}

llvm::Type *IrTypeVector::vector2llvm(Type *dt) {
  assert(dt->ty == Tvector && "not vector type");
  TypeVector *tv = static_cast<TypeVector *>(dt);
  assert(tv->basetype->ty == Tsarray);
  TypeSArray *tsa = static_cast<TypeSArray *>(tv->basetype);
  uint64_t dim = static_cast<uint64_t>(tsa->dim->toUInteger());
  LLType *elemType = DtoMemType(tsa->next);
  return llvm::VectorType::get(elemType, dim);
}<|MERGE_RESOLUTION|>--- conflicted
+++ resolved
@@ -44,16 +44,9 @@
   return llvm::StructType::get(ctx, types, false);
 }
 
-<<<<<<< HEAD
-//////////////////////////////////////////////////////////////////////////////
-
-static inline llvm::Type *getReal80Type(llvm::LLVMContext &ctx) {
-  llvm::Triple::ArchType const a = global.params.targetTriple->getArch();
-=======
 namespace {
 llvm::Type *getReal80Type(llvm::LLVMContext &ctx) {
-  llvm::Triple::ArchType const a = global.params.targetTriple.getArch();
->>>>>>> 4bbf89bd
+  llvm::Triple::ArchType const a = global.params.targetTriple->getArch();
   bool const anyX86 = (a == llvm::Triple::x86) || (a == llvm::Triple::x86_64);
 
   // only x86 has 80bit float - but no support with MS C Runtime!
